--- conflicted
+++ resolved
@@ -38,7 +38,6 @@
 
 class BatchAverageBaseline(Baseline):
     # Uses the means of the other samples
-<<<<<<< HEAD
     def compute_baseline(
         self, tensor: StochasticTensor, costs: CostTensor
     ) -> torch.Tensor:
@@ -53,19 +52,3 @@
         return baseline
 
 
-class BatchExclusionBaseline(Baseline):
-    # Uses the means of the other samples, as long as they are different (this is biased, uses the sampled value in the second expectation)
-=======
-    # TODO: Doesn't currently supported non-mean weighted plates.
->>>>>>> 4839026b
-    def compute_baseline(
-        self, tensor: StochasticTensor, costs: CostTensor
-    ) -> torch.Tensor:
-        if tensor.n == 1:
-            raise ValueError(
-                "Can only use the batch average baseline if multiple samples are used."
-            )
-        costs = costs.detach()
-        sum_costs = storch.sum(costs, tensor.name)
-        baseline = (sum_costs - costs) / (tensor.n - 1)
-        return baseline